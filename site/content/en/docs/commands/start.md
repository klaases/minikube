--- conflicted
+++ resolved
@@ -26,11 +26,7 @@
       --apiserver-names strings           A set of apiserver names which are used in the generated certificate for kubernetes.  This can be used if you want to make the apiserver available from outside the machine
       --apiserver-port int                The apiserver listening port (default 8443)
       --auto-update-drivers               If set, automatically updates drivers to the latest version. Defaults to true. (default true)
-<<<<<<< HEAD
-      --base-image string                 The base image to use for docker/podman drivers. Intended for local development. (default "gcr.io/k8s-minikube/kicbase-builds:v0.0.34-1664988738-15075@sha256:cd7ef1dc75e601c481238e44f98be8b254c59558b27f38b011091d9491c5d428")
-=======
       --base-image string                 The base image to use for docker/podman drivers. Intended for local development. (default "gcr.io/k8s-minikube/kicbase:v0.0.35@sha256:e6f9b2700841634f3b94907f9cfa6785ca4409ef8e428a0322c1781e809d311b")
->>>>>>> f981dd15
       --binary-mirror string              Location to fetch kubectl, kubelet, & kubeadm binaries from.
       --cache-images                      If true, cache docker images for the current bootstrapper and load them into the machine. Always false with --driver=none. (default true)
       --cert-expiration duration          Duration until minikube certificate expiration, defaults to three years (26280h). (default 26280h0m0s)
