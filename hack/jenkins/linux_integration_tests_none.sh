--- conflicted
+++ resolved
@@ -50,12 +50,8 @@
   && echo "stopping kubelet" \
   && sudo systemctl stop kubelet
 
-<<<<<<< HEAD
-install cron/cleanup-and-reboot.linux /etc/cron.hourly/cleanup-and-reboot
-=======
 mkdir -p cron && gsutil -m rsync "gs://minikube-builds/${MINIKUBE_LOCATION}/cron" cron
 install cron/cleanup-and-reboot_Linux.sh /etc/cron.hourly/cleanup-and-reboot
->>>>>>> f8f38f91
 
 # Download files and set permissions
 source ./common.sh