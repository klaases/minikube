/*
Copyright 2016 The Kubernetes Authors All rights reserved.

Licensed under the Apache License, Version 2.0 (the "License");
you may not use this file except in compliance with the License.
You may obtain a copy of the License at

    http://www.apache.org/licenses/LICENSE-2.0

Unless required by applicable law or agreed to in writing, software
distributed under the License is distributed on an "AS IS" BASIS,
WITHOUT WARRANTIES OR CONDITIONS OF ANY KIND, either express or implied.
See the License for the specific language governing permissions and
limitations under the License.
*/

package cmd

import (
	"os"

	"github.com/spf13/cobra"
	"github.com/spf13/viper"
	cmdcfg "k8s.io/minikube/cmd/minikube/cmd/config"
<<<<<<< HEAD
	"k8s.io/minikube/pkg/minikube/config"
	"k8s.io/minikube/pkg/minikube/console"
	"k8s.io/minikube/pkg/minikube/cruntime"
	"k8s.io/minikube/pkg/minikube/logs"
=======
	"k8s.io/minikube/pkg/minikube/exit"
>>>>>>> 9cf86a73
	"k8s.io/minikube/pkg/minikube/machine"
)

const (
	// number of problems per log to output
	numberOfProblems = 5
)

var (
	// followLogs triggers tail -f mode
	followLogs bool
	// numberOfLines is how many lines to output, set via -n
	numberOfLines int
	// showProblems only shows lines that match known issues
	showProblems bool
)

// logsCmd represents the logs command
var logsCmd = &cobra.Command{
	Use:   "logs",
	Short: "Gets the logs of the running instance, used for debugging minikube, not user code",
	Long:  `Gets the logs of the running instance, used for debugging minikube, not user code.`,
	Run: func(cmd *cobra.Command, args []string) {
		cfg, err := config.Load()
		if err != nil {
			console.Fatal("Error getting config: %v", err)
		}

		api, err := machine.NewAPIClient()
		if err != nil {
			exit.WithError("Error getting client", err)
		}
		defer api.Close()

		h, err := api.Load(config.GetMachineName())
		if err != nil {
			glog.Exitf("api load: %v", err)
		}
		runner, err := machine.CommandRunner(h)
		if err != nil {
			glog.Exitf("command runner: %v", err)
		}
		bs, err := GetClusterBootstrapper(api, viper.GetString(cmdcfg.Bootstrapper))
		if err != nil {
			exit.WithError("Error getting cluster bootstrapper", err)
		}

		cr, err := cruntime.New(cruntime.Config{Type: cfg.KubernetesConfig.ContainerRuntime, Runner: runner})
		if err != nil {
			glog.Exitf("Unable to get runtime: %v", err)
		}
		if followLogs {
			err := logs.Follow(cr, bs, runner)
			if err != nil {
				console.Failure("output: %v", err)
			}
			return
		}
		if showProblems {
			problems := logs.FindProblems(cr, bs, runner)
			logs.OutputProblems(problems, numberOfProblems)
			return
		}
		err = logs.Output(cr, bs, runner, numberOfLines)
		if err != nil {
<<<<<<< HEAD
			console.Failure("output: %v", err)
=======
			exit.WithError("Error getting machine logs", err)
>>>>>>> 9cf86a73
		}
	},
}

func init() {
	logsCmd.Flags().BoolVarP(&followLogs, "follow", "f", false, "Show only the most recent journal entries, and continuously print new entries as they are appended to the journal.")
	logsCmd.Flags().BoolVar(&showProblems, "problems", false, "Show only log entries which point to known problems")
	logsCmd.Flags().IntVarP(&numberOfLines, "length", "n", 50, "Number of lines back to go within the log")
	RootCmd.AddCommand(logsCmd)
}<|MERGE_RESOLUTION|>--- conflicted
+++ resolved
@@ -17,19 +17,13 @@
 package cmd
 
 import (
-	"os"
-
 	"github.com/spf13/cobra"
 	"github.com/spf13/viper"
 	cmdcfg "k8s.io/minikube/cmd/minikube/cmd/config"
-<<<<<<< HEAD
 	"k8s.io/minikube/pkg/minikube/config"
-	"k8s.io/minikube/pkg/minikube/console"
 	"k8s.io/minikube/pkg/minikube/cruntime"
+	"k8s.io/minikube/pkg/minikube/exit"
 	"k8s.io/minikube/pkg/minikube/logs"
-=======
-	"k8s.io/minikube/pkg/minikube/exit"
->>>>>>> 9cf86a73
 	"k8s.io/minikube/pkg/minikube/machine"
 )
 
@@ -55,7 +49,7 @@
 	Run: func(cmd *cobra.Command, args []string) {
 		cfg, err := config.Load()
 		if err != nil {
-			console.Fatal("Error getting config: %v", err)
+			exit.WithError("Error getting config", err)
 		}
 
 		api, err := machine.NewAPIClient()
@@ -66,11 +60,11 @@
 
 		h, err := api.Load(config.GetMachineName())
 		if err != nil {
-			glog.Exitf("api load: %v", err)
+			exit.WithError("api load", err)
 		}
 		runner, err := machine.CommandRunner(h)
 		if err != nil {
-			glog.Exitf("command runner: %v", err)
+			exit.WithError("command runner", err)
 		}
 		bs, err := GetClusterBootstrapper(api, viper.GetString(cmdcfg.Bootstrapper))
 		if err != nil {
@@ -79,12 +73,12 @@
 
 		cr, err := cruntime.New(cruntime.Config{Type: cfg.KubernetesConfig.ContainerRuntime, Runner: runner})
 		if err != nil {
-			glog.Exitf("Unable to get runtime: %v", err)
+			exit.WithError("Unable to get runtime", err)
 		}
 		if followLogs {
 			err := logs.Follow(cr, bs, runner)
 			if err != nil {
-				console.Failure("output: %v", err)
+				exit.WithError("Follow", err)
 			}
 			return
 		}
@@ -95,11 +89,7 @@
 		}
 		err = logs.Output(cr, bs, runner, numberOfLines)
 		if err != nil {
-<<<<<<< HEAD
-			console.Failure("output: %v", err)
-=======
 			exit.WithError("Error getting machine logs", err)
->>>>>>> 9cf86a73
 		}
 	},
 }
