// +build darwin

/*
Copyright 2018 The Kubernetes Authors All rights reserved.

Licensed under the Apache License, Version 2.0 (the "License");
you may not use this file except in compliance with the License.
You may obtain a copy of the License at

    http://www.apache.org/licenses/LICENSE-2.0

Unless required by applicable law or agreed to in writing, software
distributed under the License is distributed on an "AS IS" BASIS,
WITHOUT WARRANTIES OR CONDITIONS OF ANY KIND, either express or implied.
See the License for the specific language governing permissions and
limitations under the License.
*/

package hyperkit

import (
	"context"
	"fmt"
	"os/exec"
	"strings"
	"time"

	"github.com/pkg/errors"

	"github.com/docker/machine/libmachine/drivers"
	"github.com/pborman/uuid"

	"k8s.io/minikube/pkg/drivers/hyperkit"
<<<<<<< HEAD
	cfg "k8s.io/minikube/pkg/minikube/config"
	"k8s.io/minikube/pkg/minikube/download"
=======
	"k8s.io/minikube/pkg/minikube/config"
>>>>>>> 8c046fd0
	"k8s.io/minikube/pkg/minikube/driver"
	"k8s.io/minikube/pkg/minikube/localpath"
	"k8s.io/minikube/pkg/minikube/registry"
)

const (
	docURL = "https://minikube.sigs.k8s.io/docs/reference/drivers/hyperkit/"
)

var (
	// minimumVersion is used by hyperkit versionCheck(whether user's hyperkit is older than this)
	minimumVersion = "0.20190201"
)

func init() {
	if err := registry.Register(registry.DriverDef{
		Name:     driver.HyperKit,
		Config:   configure,
		Status:   status,
		Priority: registry.Preferred,
	}); err != nil {
		panic(fmt.Sprintf("register: %v", err))
	}
}

func configure(cfg config.ClusterConfig, n config.Node) (interface{}, error) {
	u := cfg.UUID
	if u == "" {
		u = uuid.NewUUID().String()
	}

	return &hyperkit.Driver{
		BaseDriver: &drivers.BaseDriver{
			MachineName: driver.MachineName(cfg, n),
			StorePath:   localpath.MiniPath(),
			SSHUser:     "docker",
		},
<<<<<<< HEAD
		Boot2DockerURL: download.LocalISOResource(config.MinikubeISO),
		DiskSize:       config.DiskSize,
		Memory:         config.Memory,
		CPU:            config.CPUs,
		NFSShares:      config.NFSShare,
		NFSSharesRoot:  config.NFSSharesRoot,
=======
		Boot2DockerURL: cfg.Downloader.GetISOFileURI(cfg.MinikubeISO),
		DiskSize:       cfg.DiskSize,
		Memory:         cfg.Memory,
		CPU:            cfg.CPUs,
		NFSShares:      cfg.NFSShare,
		NFSSharesRoot:  cfg.NFSSharesRoot,
>>>>>>> 8c046fd0
		UUID:           u,
		VpnKitSock:     cfg.HyperkitVpnKitSock,
		VSockPorts:     cfg.HyperkitVSockPorts,
		Cmdline:        "loglevel=3 console=ttyS0 console=tty0 noembed nomodeset norestore waitusb=10 systemd.legacy_systemd_cgroup_controller=yes random.trust_cpu=on hw_rng_model=virtio base host=" + cfg.Name,
	}, nil
}

func status() registry.State {
	path, err := exec.LookPath("hyperkit")
	if err != nil {
		return registry.State{Error: err, Fix: "Run 'brew install hyperkit'", Doc: docURL}
	}

	// Allow no more than 2 seconds for querying state
	ctx, cancel := context.WithTimeout(context.Background(), 2*time.Second)
	defer cancel()

	cmd := exec.CommandContext(ctx, path, "-v")
	out, err := cmd.CombinedOutput()
	if err != nil {
		return registry.State{Installed: true, Error: fmt.Errorf("%s failed:\n%s", strings.Join(cmd.Args, " "), out), Fix: "Run 'brew install hyperkit'", Doc: docURL}
	}

	// Split version from v0.YYYYMMDD-HH-xxxxxxx or 0.YYYYMMDD to YYYYMMDD
	currentVersion := convertVersionToDate(string(out))
	specificVersion := splitHyperKitVersion(minimumVersion)
	// If current hyperkit is not newer than minimumVersion, suggest upgrade information
	isNew, err := isNewerVersion(currentVersion, specificVersion)
	if err != nil {
		return registry.State{Installed: true, Healthy: true, Error: fmt.Errorf("hyperkit version check failed:\n%v", err), Doc: docURL}
	}
	if !isNew {
		return registry.State{Installed: true, Healthy: true, Error: fmt.Errorf("the installed hyperkit version (0.%s) is older than the minimum recommended version (%s)", currentVersion, minimumVersion), Fix: "Run 'brew upgrade hyperkit'", Doc: docURL}
	}

	return registry.State{Installed: true, Healthy: true}
}

// isNewerVersion checks whether current hyperkit is newer than specific version
func isNewerVersion(currentVersion string, specificVersion string) (bool, error) {
	// Convert hyperkit version to time.Date to compare whether hyperkit version is not old.
	layout := "20060102"
	currentVersionDate, err := time.Parse(layout, currentVersion)
	if err != nil {
		return false, errors.Wrap(err, "parse date")
	}
	specificVersionDate, err := time.Parse(layout, specificVersion)
	if err != nil {
		return false, errors.Wrap(err, "parse date")
	}
	// If currentVersionDate is equal to specificVersionDate, no need to upgrade hyperkit
	if currentVersionDate.Equal(specificVersionDate) {
		return true, nil
	}
	// If currentVersionDate is after specificVersionDate, return true
	return currentVersionDate.After(specificVersionDate), nil
}

// convertVersionToDate returns current hyperkit version
// hyperkit returns version info with two patterns(v0.YYYYMMDD-HH-xxxxxxx or 0.YYYYMMDD)
// convertVersionToDate splits version to YYYYMMDD format
func convertVersionToDate(hyperKitVersionOutput string) string {
	// `hyperkit -v` returns version info with multi line.
	// Cut off like "hyperkit: v0.20190201-11-gc0dd46" or "hyperkit: 0.20190201"
	versionLine := strings.Split(hyperKitVersionOutput, "\n")[0]
	// Cut off like "v0.20190201-11-gc0dd46" or "0.20190201"
	version := strings.Split(versionLine, ": ")[1]
	// Format to "YYYYMMDD"
	return splitHyperKitVersion(version)
}

// splitHyperKitVersion splits version from v0.YYYYMMDD-HH-xxxxxxx or 0.YYYYMMDD to YYYYMMDD
func splitHyperKitVersion(version string) string {
	if strings.Contains(version, ".") {
		// Cut off like "20190201-11-gc0dd46" or "20190201"
		version = strings.Split(version, ".")[1]
	}
	if len(version) >= 8 {
		// Format to "20190201"
		version = version[:8]
	}
	return version
}<|MERGE_RESOLUTION|>--- conflicted
+++ resolved
@@ -31,12 +31,8 @@
 	"github.com/pborman/uuid"
 
 	"k8s.io/minikube/pkg/drivers/hyperkit"
-<<<<<<< HEAD
-	cfg "k8s.io/minikube/pkg/minikube/config"
+	"k8s.io/minikube/pkg/minikube/config"
 	"k8s.io/minikube/pkg/minikube/download"
-=======
-	"k8s.io/minikube/pkg/minikube/config"
->>>>>>> 8c046fd0
 	"k8s.io/minikube/pkg/minikube/driver"
 	"k8s.io/minikube/pkg/minikube/localpath"
 	"k8s.io/minikube/pkg/minikube/registry"
@@ -74,21 +70,12 @@
 			StorePath:   localpath.MiniPath(),
 			SSHUser:     "docker",
 		},
-<<<<<<< HEAD
-		Boot2DockerURL: download.LocalISOResource(config.MinikubeISO),
-		DiskSize:       config.DiskSize,
-		Memory:         config.Memory,
-		CPU:            config.CPUs,
-		NFSShares:      config.NFSShare,
-		NFSSharesRoot:  config.NFSSharesRoot,
-=======
-		Boot2DockerURL: cfg.Downloader.GetISOFileURI(cfg.MinikubeISO),
+		Boot2DockerURL: download.LocalISOResource(cfg.MinikubeISO),
 		DiskSize:       cfg.DiskSize,
 		Memory:         cfg.Memory,
 		CPU:            cfg.CPUs,
 		NFSShares:      cfg.NFSShare,
 		NFSSharesRoot:  cfg.NFSSharesRoot,
->>>>>>> 8c046fd0
 		UUID:           u,
 		VpnKitSock:     cfg.HyperkitVpnKitSock,
 		VSockPorts:     cfg.HyperkitVSockPorts,
