/*
Copyright 2016 The Kubernetes Authors All rights reserved.

Licensed under the Apache License, Version 2.0 (the "License");
you may not use this file except in compliance with the License.
You may obtain a copy of the License at

    http://www.apache.org/licenses/LICENSE-2.0

Unless required by applicable law or agreed to in writing, software
distributed under the License is distributed on an "AS IS" BASIS,
WITHOUT WARRANTIES OR CONDITIONS OF ANY KIND, either express or implied.
See the License for the specific language governing permissions and
limitations under the License.
*/

package constants

import (
	"fmt"
	"path/filepath"

	"k8s.io/client-go/tools/clientcmd"
	"k8s.io/client-go/util/homedir"
	"k8s.io/minikube/pkg/minikube/localpath"
	minikubeVersion "k8s.io/minikube/pkg/version"
)

const (
	// APIServerPort is the default API server port
	APIServerPort = 8443
	// APIServerName is the default API server name
	APIServerName = "minikubeCA"
	// ClusterDNSDomain is the default DNS domain
	ClusterDNSDomain = "cluster.local"
)

// DriverMock is a mock driver.
const DriverMock = "mock-driver"

// DriverNone is the none driver.
const DriverNone = "none"

// DriverKvm2 is the kvm2 driver option name for in linux
const DriverKvm2 = "kvm2"

// DriverVirtualbox is the virtualbox driver option name
const DriverVirtualbox = "virtualbox"

// DriverHyperkit is the hyperkit driver option name for mac os
const DriverHyperkit = "hyperkit"

// DriverVmware is the vmware driver option name
const DriverVmware = "vmware"

// DriverVmwareFusion is the vmware fusion driver option
const DriverVmwareFusion = "vmwarefusion"

// DriverHyperv is the hyperv driver option for windows
const DriverHyperv = "hyperv"

// DriverParallels is the parallels driver option name
const DriverParallels = "parallels"

// DefaultMinipath is the default Minikube path (under the home directory)
var DefaultMinipath = filepath.Join(homedir.HomeDir(), ".minikube")

// KubeconfigPath is the path to the Kubernetes client config
var KubeconfigPath = clientcmd.RecommendedHomeFile

// KubeconfigEnvVar is the env var to check for the Kubernetes client config
var KubeconfigEnvVar = clientcmd.RecommendedConfigPathEnvVar

// DefaultMachineName is the default name for the VM
const DefaultMachineName = "minikube"

// DefaultNodeName is the default name for the kubeadm node within the VM
const DefaultNodeName = "minikube"

// MountProcessFileName is the filename of the mount process
var MountProcessFileName = ".mount-process"

const (
	// SHASuffix is the suffix of a SHA-256 checksum file
	SHASuffix = ".sha256"
)

// DefaultISOURL is the default location of the minikube.iso file
var DefaultISOURL = fmt.Sprintf("https://storage.googleapis.com/%s/minikube-%s.iso", minikubeVersion.GetISOPath(), minikubeVersion.GetISOVersion())

// DefaultISOSHAURL is the default location of the minikube.iso.sha256 file
var DefaultISOSHAURL = DefaultISOURL + SHASuffix

// DefaultKubernetesVersion is the default kubernetes version
var DefaultKubernetesVersion = "v1.16.0"

// NewestKubernetesVersion is the newest Kubernetes version to test against
var NewestKubernetesVersion = "v1.16.0"

// OldestKubernetesVersion is the oldest Kubernetes version to test against
var OldestKubernetesVersion = "v1.11.10"

const (
<<<<<<< HEAD
	// KubeletServiceFile is the path to the kubelet systemd service
	KubeletServiceFile = "/lib/systemd/system/kubelet.service"
	// KubeletSystemdConfFile is the path to the kubelet systemd configuration
	KubeletSystemdConfFile = "/etc/systemd/system/kubelet.service.d/10-kubeadm.conf"
	// DefaultCNIConfigPath is the path to the CNI configuration
	DefaultCNIConfigPath = "/etc/cni/net.d/k8s.conf"
	// CRIOConfFile is the path to the CRI-O configuration
	CRIOConfFile = "/etc/crio/crio.conf"
	// ContainerdConfFile is the path to the containerd configuration
	ContainerdConfFile = "/etc/containerd/config.toml"

	// GuestAddonsDir is the default path of the addons configuration
	GuestAddonsDir = "/etc/kubernetes/addons"
	// GuestManifestsDir is where the kubelet should look for static Pod manifests
	GuestManifestsDir = "/etc/kubernetes/manifests"
	// GuestEphemeralDir is the path where ephemeral data should be stored within the VM
	GuestEphemeralDir = "/var/tmp/minikube"
	// PersistentDir is the path where persistent data should be stored within the VM (not tmpfs)
	GuestPersistentDir = "/var/lib/minikube"
	// GuestCertsDir are where Kubernetes certificates are kept on the guest
	GuestCertsDir = GuestPersistentDir + "/certs"
	// DefaultUfsPort is the default port of UFS
	DefaultUfsPort = "5640"
	// DefaultUfsDebugLvl is the default debug level of UFS
	DefaultUfsDebugLvl = 0
	// DefaultMountEndpoint is the default mount endpoint
	DefaultMountEndpoint = "/minikube-host"
	// DefaultMsize is the default number of bytes to use for 9p packet payload
	DefaultMsize = 262144
	// DefaultMountVersion is the default 9p version to use for mount
	DefaultMountVersion = "9p2000.L"

=======
>>>>>>> 90bf0f8e
	// IsMinikubeChildProcess is the name of "is minikube child process" variable
	IsMinikubeChildProcess = "IS_MINIKUBE_CHILD_PROCESS"
)

// ImageRepositories contains all known image repositories
var ImageRepositories = map[string][]string{
	"global": {""},
	"cn":     {"registry.cn-hangzhou.aliyuncs.com/google_containers"},
}

// KubeadmBinaries are Kubernetes release binaries required for kubeadm
var KubeadmBinaries = []string{"kubelet", "kubeadm"}

// ImageCacheDir is the path to the image cache directory
var ImageCacheDir = localpath.MakeMiniPath("cache", "images")

const (
	// GvisorFilesPath is the path to the gvisor files saved by go-bindata
	GvisorFilesPath = "/tmp/gvisor"

	// GvisorConfigTomlTargetName is the go-bindata target name for the gvisor config.toml
	GvisorConfigTomlTargetName = "gvisor-config.toml"
<<<<<<< HEAD

	// GvisorContainerdShimURL is the url to download gvisor-containerd-shim
	GvisorContainerdShimURL = "https://github.com/google/gvisor-containerd-shim/releases/download/v0.0.3/containerd-shim-runsc-v1.linux-amd64"
	// GvisorURL is the url to download gvisor
	GvisorURL = "https://storage.googleapis.com/gvisor/releases/nightly/2019-01-14/runsc"
)

const (
	// Container runtimes
	DockerContainerRuntime = "docker"
	RemoteContainerRuntime = "remote"
=======
>>>>>>> 90bf0f8e
)<|MERGE_RESOLUTION|>--- conflicted
+++ resolved
@@ -101,41 +101,6 @@
 var OldestKubernetesVersion = "v1.11.10"
 
 const (
-<<<<<<< HEAD
-	// KubeletServiceFile is the path to the kubelet systemd service
-	KubeletServiceFile = "/lib/systemd/system/kubelet.service"
-	// KubeletSystemdConfFile is the path to the kubelet systemd configuration
-	KubeletSystemdConfFile = "/etc/systemd/system/kubelet.service.d/10-kubeadm.conf"
-	// DefaultCNIConfigPath is the path to the CNI configuration
-	DefaultCNIConfigPath = "/etc/cni/net.d/k8s.conf"
-	// CRIOConfFile is the path to the CRI-O configuration
-	CRIOConfFile = "/etc/crio/crio.conf"
-	// ContainerdConfFile is the path to the containerd configuration
-	ContainerdConfFile = "/etc/containerd/config.toml"
-
-	// GuestAddonsDir is the default path of the addons configuration
-	GuestAddonsDir = "/etc/kubernetes/addons"
-	// GuestManifestsDir is where the kubelet should look for static Pod manifests
-	GuestManifestsDir = "/etc/kubernetes/manifests"
-	// GuestEphemeralDir is the path where ephemeral data should be stored within the VM
-	GuestEphemeralDir = "/var/tmp/minikube"
-	// PersistentDir is the path where persistent data should be stored within the VM (not tmpfs)
-	GuestPersistentDir = "/var/lib/minikube"
-	// GuestCertsDir are where Kubernetes certificates are kept on the guest
-	GuestCertsDir = GuestPersistentDir + "/certs"
-	// DefaultUfsPort is the default port of UFS
-	DefaultUfsPort = "5640"
-	// DefaultUfsDebugLvl is the default debug level of UFS
-	DefaultUfsDebugLvl = 0
-	// DefaultMountEndpoint is the default mount endpoint
-	DefaultMountEndpoint = "/minikube-host"
-	// DefaultMsize is the default number of bytes to use for 9p packet payload
-	DefaultMsize = 262144
-	// DefaultMountVersion is the default 9p version to use for mount
-	DefaultMountVersion = "9p2000.L"
-
-=======
->>>>>>> 90bf0f8e
 	// IsMinikubeChildProcess is the name of "is minikube child process" variable
 	IsMinikubeChildProcess = "IS_MINIKUBE_CHILD_PROCESS"
 )
@@ -158,18 +123,10 @@
 
 	// GvisorConfigTomlTargetName is the go-bindata target name for the gvisor config.toml
 	GvisorConfigTomlTargetName = "gvisor-config.toml"
-<<<<<<< HEAD
-
-	// GvisorContainerdShimURL is the url to download gvisor-containerd-shim
-	GvisorContainerdShimURL = "https://github.com/google/gvisor-containerd-shim/releases/download/v0.0.3/containerd-shim-runsc-v1.linux-amd64"
-	// GvisorURL is the url to download gvisor
-	GvisorURL = "https://storage.googleapis.com/gvisor/releases/nightly/2019-01-14/runsc"
 )
 
 const (
 	// Container runtimes
 	DockerContainerRuntime = "docker"
 	RemoteContainerRuntime = "remote"
-=======
->>>>>>> 90bf0f8e
 )