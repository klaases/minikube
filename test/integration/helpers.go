--- conflicted
+++ resolved
@@ -204,6 +204,7 @@
 	t.Logf("-----------------------post-mortem--------------------------------")
 	t.Logf("<<< %s FAILED: start of post-mortem logs <<<", t.Name())
 	t.Logf("-------------------post-mortem minikube logs----------------------")
+
 	rr, err := Run(t, exec.Command(Target(), "-p", profile, "logs", "--problems"))
 	if err != nil {
 		t.Logf("failed logs error: %v", err)
@@ -211,22 +212,20 @@
 	}
 	t.Logf("%s logs: %s", t.Name(), rr.Output())
 
-<<<<<<< HEAD
-	rr, err := Run(t, exec.Command(Target(), "-p", profile, "ssh", "df -h /var/lib/docker/overlay2 /var /; du -hs /var/lib/docker/overlay2"))
-	if err != nil {
-		t.Logf("failed logs error: %v", err)
-		return
-	}
-	t.Logf("%s logs: %s", t.Name(), rr.Stdout)
-
-=======
+	t.Logf("------------------post-mortem disk usage-------------------")
+	rr, err = Run(t, exec.Command(Target(), "-p", profile, "ssh", "df -h /var/lib/docker/overlay2 /var /; du -hs /var/lib/docker/overlay2"))
+	if err != nil {
+		t.Logf("failed df error: %v", err)
+	}
+	t.Logf("%s df: %s", t.Name(), rr.Stdout)
+
 	t.Logf("------------------post-mortem api server status-------------------")
->>>>>>> d7bb5a88
 	st = Status(context.Background(), t, Target(), profile, "APIServer")
 	if st != state.Running.String() {
 		t.Logf("%q apiserver is not running, skipping kubectl commands (state=%q)", profile, st)
 		return
 	}
+
 	t.Logf("--------------------post-mortem get pods--------------------------")
 	rr, rerr := Run(t, exec.Command("kubectl", "--context", profile, "get", "po", "-A", "--show-labels"))
 	if rerr != nil {
@@ -234,6 +233,7 @@
 		return
 	}
 	t.Logf("(dbg) %s:\n%s", rr.Command(), rr.Output())
+
 	t.Logf("-------------------post-mortem describe node----------------------")
 	rr, err = Run(t, exec.Command("kubectl", "--context", profile, "describe", "node"))
 	if err != nil {
@@ -241,8 +241,8 @@
 	} else {
 		t.Logf("(dbg) %s:\n%s", rr.Command(), rr.Output())
 	}
-<<<<<<< HEAD
-
+
+	t.Logf("-------------------post-mortem describe pods----------------------")
 	rr, err = Run(t, exec.Command("kubectl", "--context", profile, "describe", "po", "-A"))
 	if err != nil {
 		t.Logf("%s: %v", rr.Command(), err)
@@ -250,9 +250,7 @@
 		t.Logf("(dbg) %s:\n%s", rr.Command(), rr.Stdout)
 	}
 
-=======
 	t.Logf("------------------------------------------------------------------")
->>>>>>> d7bb5a88
 	t.Logf("<<< %s FAILED: end of post-mortem logs <<<", t.Name())
 	t.Logf("---------------------/post-mortem---------------------------------")
 }
